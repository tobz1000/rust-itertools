#![warn(missing_docs)]
#![crate_name="itertools"]
#![cfg_attr(not(feature = "use_std"), no_std)]

//! Extra iterator adaptors, functions and macros.
//!
//! To extend [`Iterator`] with methods in this crate, import
//! the [`Itertools` trait](./trait.Itertools.html):
//!
//! ```
//! use itertools::Itertools;
//! ```
//!
//! Now, new methods like [`interleave`](./trait.Itertools.html#method.interleave)
//! are available on all iterators:
//!
//! ```
//! use itertools::Itertools;
//!
//! let it = (1..3).interleave(vec![-1, -2]);
//! itertools::assert_equal(it, vec![1, -1, 2, -2]);
//! ```
//!
//! Most iterator methods are also provided as functions (with the benefit
//! that they convert parameters using [`IntoIterator`]):
//!
//! ```
//! use itertools::interleave;
//!
//! for elt in interleave(&[1, 2, 3], &[2, 3, 4]) {
//!     /* loop body */
//! }
//! ```
//!
//! ## Crate Features
//!
//! - `use_std`
//!   - Enabled by default.
//!   - Disable to compile itertools using `#![no_std]`. This disables
//!     any items that depend on collections (like `group_by`, `unique`,
//!     `kmerge`, `join` and many more).
//!
//! ## Rust Version
//!
//! This version of itertools requires Rust 1.24 or later.
//!
//! [`Iterator`]: https://doc.rust-lang.org/std/iter/trait.Iterator.html
#![doc(html_root_url="https://docs.rs/itertools/0.8/")]

extern crate either;

#[cfg(not(feature = "use_std"))]
extern crate core as std;

pub use either::Either;

#[cfg(feature = "use_std")]
use std::collections::HashMap;
use std::iter::{IntoIterator};
use std::cmp::Ordering;
use std::fmt;
#[cfg(feature = "use_std")]
use std::hash::Hash;
#[cfg(feature = "use_std")]
use std::fmt::Write;
#[cfg(feature = "use_std")]
type VecIntoIter<T> = ::std::vec::IntoIter<T>;
#[cfg(feature = "use_std")]
use std::iter::FromIterator;

#[macro_use]
mod impl_macros;

// for compatibility with no std and macros
#[doc(hidden)]
pub use std::iter as __std_iter;

/// The concrete iterator types.
pub mod structs {
    pub use adaptors::{
        Dedup,
        DedupBy,
        Interleave,
        InterleaveShortest,
        Product,
        PutBack,
        Batching,
        MapInto,
        MapResults,
        Merge,
        MergeBy,
        TakeWhileRef,
        WhileSome,
        Coalesce,
        TupleCombinations,
        Positions,
        Update,
    };
    #[allow(deprecated)]
    pub use adaptors::Step;
    #[cfg(feature = "use_std")]
    pub use adaptors::MultiProduct;
    #[cfg(feature = "use_std")]
    pub use combinations::Combinations;
    #[cfg(feature = "use_std")]
    pub use combinations_with_replacement::CombinationsWithReplacement;
    pub use cons_tuples_impl::ConsTuples;
    pub use exactly_one_err::ExactlyOneError;
    pub use format::{Format, FormatWith};
    #[cfg(feature = "use_std")]
    pub use groupbylazy::{IntoChunks, Chunk, Chunks, GroupBy, Group, Groups};
    pub use intersperse::Intersperse;
    #[cfg(feature = "use_std")]
    pub use kmerge_impl::{KMerge, KMergeBy};
    pub use merge_join::MergeJoinBy;
    #[cfg(feature = "use_std")]
    pub use multipeek_impl::MultiPeek;
    pub use pad_tail::PadUsing;
    pub use peeking_take_while::PeekingTakeWhile;
    #[cfg(feature = "use_std")]
    pub use permutations::Permutations;
    pub use process_results_impl::ProcessResults;
    #[cfg(feature = "use_std")]
    pub use put_back_n_impl::PutBackN;
    #[cfg(feature = "use_std")]
    pub use rciter_impl::RcIter;
    pub use repeatn::RepeatN;
    #[allow(deprecated)]
    pub use sources::{RepeatCall, Unfold, Iterate};
    #[cfg(feature = "use_std")]
    pub use tee::Tee;
    pub use tuple_impl::{TupleBuffer, TupleWindows, Tuples};
    #[cfg(feature = "use_std")]
    pub use unique_impl::{Unique, UniqueBy};
    pub use with_position::WithPosition;
    pub use zip_eq_impl::ZipEq;
    pub use zip_longest::ZipLongest;
    pub use ziptuple::Zip;
}
#[allow(deprecated)]
pub use structs::*;
pub use concat_impl::concat;
pub use cons_tuples_impl::cons_tuples;
pub use diff::diff_with;
pub use diff::Diff;
#[cfg(feature = "use_std")]
pub use kmerge_impl::{kmerge_by};
pub use minmax::MinMaxResult;
pub use peeking_take_while::PeekingNext;
pub use process_results_impl::process_results;
pub use repeatn::repeat_n;
#[allow(deprecated)]
pub use sources::{repeat_call, unfold, iterate};
pub use with_position::Position;
pub use ziptuple::multizip;
mod adaptors;
mod either_or_both;
pub use either_or_both::EitherOrBoth;
#[doc(hidden)]
pub mod free;
#[doc(inline)]
pub use free::*;
mod concat_impl;
mod cons_tuples_impl;
#[cfg(feature = "use_std")]
mod combinations;
#[cfg(feature = "use_std")]
mod combinations_with_replacement;
mod exactly_one_err;
mod diff;
mod format;
#[cfg(feature = "use_std")]
mod group_map;
#[cfg(feature = "use_std")]
mod groupbylazy;
mod intersperse;
#[cfg(feature = "use_std")]
mod kmerge_impl;
<<<<<<< HEAD
=======
#[cfg(feature = "use_std")]
>>>>>>> 7cab90c5
mod lazy_buffer;
mod merge_join;
mod minmax;
#[cfg(feature = "use_std")]
mod multipeek_impl;
mod pad_tail;
mod peeking_take_while;
#[cfg(feature = "use_std")]
mod permutations;
mod process_results_impl;
#[cfg(feature = "use_std")]
mod put_back_n_impl;
#[cfg(feature = "use_std")]
mod rciter_impl;
mod repeatn;
mod size_hint;
mod sources;
#[cfg(feature = "use_std")]
mod tee;
mod tuple_impl;
#[cfg(feature = "use_std")]
mod unique_impl;
mod with_position;
mod zip_eq_impl;
mod zip_longest;
mod ziptuple;

#[macro_export]
/// Create an iterator over the “cartesian product” of iterators.
///
/// Iterator element type is like `(A, B, ..., E)` if formed
/// from iterators `(I, J, ..., M)` with element types `I::Item = A`, `J::Item = B`, etc.
///
/// ```
/// #[macro_use] extern crate itertools;
/// # fn main() {
/// // Iterate over the coordinates of a 4 x 4 x 4 grid
/// // from (0, 0, 0), (0, 0, 1), .., (0, 1, 0), (0, 1, 1), .. etc until (3, 3, 3)
/// for (i, j, k) in iproduct!(0..4, 0..4, 0..4) {
///    // ..
/// }
/// # }
/// ```
///
/// **Note:** To enable the macros in this crate, use the `#[macro_use]`
/// attribute when importing the crate:
///
/// ```
/// #[macro_use] extern crate itertools;
/// # fn main() { }
/// ```
macro_rules! iproduct {
    (@flatten $I:expr,) => (
        $I
    );
    (@flatten $I:expr, $J:expr, $($K:expr,)*) => (
        iproduct!(@flatten $crate::cons_tuples(iproduct!($I, $J)), $($K,)*)
    );
    ($I:expr) => (
        $crate::__std_iter::IntoIterator::into_iter($I)
    );
    ($I:expr, $J:expr) => (
        $crate::Itertools::cartesian_product(iproduct!($I), iproduct!($J))
    );
    ($I:expr, $J:expr, $($K:expr),+) => (
        iproduct!(@flatten iproduct!($I, $J), $($K,)+)
    );
}

#[macro_export]
/// Create an iterator running multiple iterators in lockstep.
///
/// The `izip!` iterator yields elements until any subiterator
/// returns `None`.
///
/// This is a version of the standard ``.zip()`` that's supporting more than
/// two iterators. The iterator element type is a tuple with one element
/// from each of the input iterators. Just like ``.zip()``, the iteration stops
/// when the shortest of the inputs reaches its end.
///
/// **Note:** The result of this macro is in the general case an iterator
/// composed of repeated `.zip()` and a `.map()`; it has an anonymous type.
/// The special cases of one and two arguments produce the equivalent of
/// `$a.into_iter()` and `$a.into_iter().zip($b)` respectively.
///
/// Prefer this macro `izip!()` over [`multizip`] for the performance benefits
/// of using the standard library `.zip()`.
///
/// [`multizip`]: fn.multizip.html
///
/// ```
/// #[macro_use] extern crate itertools;
/// # fn main() {
///
/// // iterate over three sequences side-by-side
/// let mut results = [0, 0, 0, 0];
/// let inputs = [3, 7, 9, 6];
///
/// for (r, index, input) in izip!(&mut results, 0..10, &inputs) {
///     *r = index * 10 + input;
/// }
///
/// assert_eq!(results, [0 + 3, 10 + 7, 29, 36]);
/// # }
/// ```
///
/// **Note:** To enable the macros in this crate, use the `#[macro_use]`
/// attribute when importing the crate:
///
/// ```
/// #[macro_use] extern crate itertools;
/// # fn main() { }
/// ```
macro_rules! izip {
    // @closure creates a tuple-flattening closure for .map() call. usage:
    // @closure partial_pattern => partial_tuple , rest , of , iterators
    // eg. izip!( @closure ((a, b), c) => (a, b, c) , dd , ee )
    ( @closure $p:pat => $tup:expr ) => {
        |$p| $tup
    };

    // The "b" identifier is a different identifier on each recursion level thanks to hygiene.
    ( @closure $p:pat => ( $($tup:tt)* ) , $_iter:expr $( , $tail:expr )* ) => {
        izip!(@closure ($p, b) => ( $($tup)*, b ) $( , $tail )*)
    };

    // unary
    ($first:expr $(,)*) => {
        $crate::__std_iter::IntoIterator::into_iter($first)
    };

    // binary
    ($first:expr, $second:expr $(,)*) => {
        izip!($first)
            .zip($second)
    };

    // n-ary where n > 2
    ( $first:expr $( , $rest:expr )* $(,)* ) => {
        izip!($first)
            $(
                .zip($rest)
            )*
            .map(
                izip!(@closure a => (a) $( , $rest )*)
            )
    };
}

/// An [`Iterator`] blanket implementation that provides extra adaptors and
/// methods.
///
/// This trait defines a number of methods. They are divided into two groups:
///
/// * *Adaptors* take an iterator and parameter as input, and return
/// a new iterator value. These are listed first in the trait. An example
/// of an adaptor is [`.interleave()`](#method.interleave)
///
/// * *Regular methods* are those that don't return iterators and instead
/// return a regular value of some other kind.
/// [`.next_tuple()`](#method.next_tuple) is an example and the first regular
/// method in the list.
///
/// [`Iterator`]: https://doc.rust-lang.org/std/iter/trait.Iterator.html
pub trait Itertools : Iterator {
    // adaptors

    /// Alternate elements from two iterators until both have run out.
    ///
    /// Iterator element type is `Self::Item`.
    ///
    /// This iterator is *fused*.
    ///
    /// ```
    /// use itertools::Itertools;
    ///
    /// let it = (1..7).interleave(vec![-1, -2]);
    /// itertools::assert_equal(it, vec![1, -1, 2, -2, 3, 4, 5, 6]);
    /// ```
    fn interleave<J>(self, other: J) -> Interleave<Self, J::IntoIter>
        where J: IntoIterator<Item = Self::Item>,
              Self: Sized
    {
        interleave(self, other)
    }

    /// Alternate elements from two iterators until at least one of them has run
    /// out.
    ///
    /// Iterator element type is `Self::Item`.
    ///
    /// ```
    /// use itertools::Itertools;
    ///
    /// let it = (1..7).interleave_shortest(vec![-1, -2]);
    /// itertools::assert_equal(it, vec![1, -1, 2, -2, 3]);
    /// ```
    fn interleave_shortest<J>(self, other: J) -> InterleaveShortest<Self, J::IntoIter>
        where J: IntoIterator<Item = Self::Item>,
              Self: Sized
    {
        adaptors::interleave_shortest(self, other.into_iter())
    }

    /// An iterator adaptor to insert a particular value
    /// between each element of the adapted iterator.
    ///
    /// Iterator element type is `Self::Item`.
    ///
    /// This iterator is *fused*.
    ///
    /// ```
    /// use itertools::Itertools;
    ///
    /// itertools::assert_equal((0..3).intersperse(8), vec![0, 8, 1, 8, 2]);
    /// ```
    fn intersperse(self, element: Self::Item) -> Intersperse<Self>
        where Self: Sized,
              Self::Item: Clone
    {
        intersperse::intersperse(self, element)
    }

    /// Create an iterator which iterates over both this and the specified
    /// iterator simultaneously, yielding pairs of two optional elements.
    ///
    /// This iterator is *fused*.
    ///
    /// As long as neither input iterator is exhausted yet, it yields two values
    /// via `EitherOrBoth::Both`.
    ///
    /// When the parameter iterator is exhausted, it only yields a value from the
    /// `self` iterator via `EitherOrBoth::Left`.
    ///
    /// When the `self` iterator is exhausted, it only yields a value from the
    /// parameter iterator via `EitherOrBoth::Right`.
    ///
    /// When both iterators return `None`, all further invocations of `.next()`
    /// will return `None`.
    ///
    /// Iterator element type is
    /// [`EitherOrBoth<Self::Item, J::Item>`](enum.EitherOrBoth.html).
    ///
    /// ```rust
    /// use itertools::EitherOrBoth::{Both, Right};
    /// use itertools::Itertools;
    /// let it = (0..1).zip_longest(1..3);
    /// itertools::assert_equal(it, vec![Both(0, 1), Right(2)]);
    /// ```
    #[inline]
    fn zip_longest<J>(self, other: J) -> ZipLongest<Self, J::IntoIter>
        where J: IntoIterator,
              Self: Sized
    {
        zip_longest::zip_longest(self, other.into_iter())
    }

    /// Create an iterator which iterates over both this and the specified
    /// iterator simultaneously, yielding pairs of elements.
    ///
    /// **Panics** if the iterators reach an end and they are not of equal
    /// lengths.
    #[inline]
    fn zip_eq<J>(self, other: J) -> ZipEq<Self, J::IntoIter>
        where J: IntoIterator,
              Self: Sized
    {
        zip_eq(self, other)
    }

    /// A “meta iterator adaptor”. Its closure receives a reference to the
    /// iterator and may pick off as many elements as it likes, to produce the
    /// next iterator element.
    ///
    /// Iterator element type is `B`.
    ///
    /// ```
    /// use itertools::Itertools;
    ///
    /// // An adaptor that gathers elements in pairs
    /// let pit = (0..4).batching(|it| {
    ///            match it.next() {
    ///                None => None,
    ///                Some(x) => match it.next() {
    ///                    None => None,
    ///                    Some(y) => Some((x, y)),
    ///                }
    ///            }
    ///        });
    ///
    /// itertools::assert_equal(pit, vec![(0, 1), (2, 3)]);
    /// ```
    ///
    fn batching<B, F>(self, f: F) -> Batching<Self, F>
        where F: FnMut(&mut Self) -> Option<B>,
              Self: Sized
    {
        adaptors::batching(self, f)
    }

    /// Return an *iterable* that can group iterator elements.
    /// Consecutive elements that map to the same key (“runs”), are assigned
    /// to the same group.
    ///
    /// `GroupBy` is the storage for the lazy grouping operation.
    ///
    /// If the groups are consumed in order, or if each group's iterator is
    /// dropped without keeping it around, then `GroupBy` uses no
    /// allocations.  It needs allocations only if several group iterators
    /// are alive at the same time.
    ///
    /// This type implements `IntoIterator` (it is **not** an iterator
    /// itself), because the group iterators need to borrow from this
    /// value. It should be stored in a local variable or temporary and
    /// iterated.
    ///
    /// Iterator element type is `(K, Group)`: the group's key and the
    /// group iterator.
    ///
    /// ```
    /// use itertools::Itertools;
    ///
    /// // group data into runs of larger than zero or not.
    /// let data = vec![1, 3, -2, -2, 1, 0, 1, 2];
    /// // groups:     |---->|------>|--------->|
    ///
    /// // Note: The `&` is significant here, `GroupBy` is iterable
    /// // only by reference. You can also call `.into_iter()` explicitly.
    /// for (key, group) in &data.into_iter().group_by(|elt| *elt >= 0) {
    ///     // Check that the sum of each group is +/- 4.
    ///     assert_eq!(4, group.sum::<i32>().abs());
    /// }
    /// ```
    #[cfg(feature = "use_std")]
    fn group_by<K, F>(self, key: F) -> GroupBy<K, Self, F>
        where Self: Sized,
              F: FnMut(&Self::Item) -> K,
              K: PartialEq,
    {
        groupbylazy::new(self, key)
    }

    /// Return an *iterable* that can chunk the iterator.
    ///
    /// Yield subiterators (chunks) that each yield a fixed number elements,
    /// determined by `size`. The last chunk will be shorter if there aren't
    /// enough elements.
    ///
    /// `IntoChunks` is based on `GroupBy`: it is iterable (implements
    /// `IntoIterator`, **not** `Iterator`), and it only buffers if several
    /// chunk iterators are alive at the same time.
    ///
    /// Iterator element type is `Chunk`, each chunk's iterator.
    ///
    /// **Panics** if `size` is 0.
    ///
    /// ```
    /// use itertools::Itertools;
    ///
    /// let data = vec![1, 1, 2, -2, 6, 0, 3, 1];
    /// //chunk size=3 |------->|-------->|--->|
    ///
    /// // Note: The `&` is significant here, `IntoChunks` is iterable
    /// // only by reference. You can also call `.into_iter()` explicitly.
    /// for chunk in &data.into_iter().chunks(3) {
    ///     // Check that the sum of each chunk is 4.
    ///     assert_eq!(4, chunk.sum());
    /// }
    /// ```
    #[cfg(feature = "use_std")]
    fn chunks(self, size: usize) -> IntoChunks<Self>
        where Self: Sized,
    {
        assert!(size != 0);
        groupbylazy::new_chunks(self, size)
    }

    /// Return an iterator over all contiguous windows producing tuples of
    /// a specific size (up to 4).
    ///
    /// `tuple_windows` clones the iterator elements so that they can be
    /// part of successive windows, this makes it most suited for iterators
    /// of references and other values that are cheap to copy.
    ///
    /// ```
    /// use itertools::Itertools;
    /// let mut v = Vec::new();
    /// for (a, b) in (1..5).tuple_windows() {
    ///     v.push((a, b));
    /// }
    /// assert_eq!(v, vec![(1, 2), (2, 3), (3, 4)]);
    ///
    /// let mut it = (1..5).tuple_windows();
    /// assert_eq!(Some((1, 2, 3)), it.next());
    /// assert_eq!(Some((2, 3, 4)), it.next());
    /// assert_eq!(None, it.next());
    ///
    /// // this requires a type hint
    /// let it = (1..5).tuple_windows::<(_, _, _)>();
    /// itertools::assert_equal(it, vec![(1, 2, 3), (2, 3, 4)]);
    ///
    /// // you can also specify the complete type
    /// use itertools::TupleWindows;
    /// use std::ops::Range;
    ///
    /// let it: TupleWindows<Range<u32>, (u32, u32, u32)> = (1..5).tuple_windows();
    /// itertools::assert_equal(it, vec![(1, 2, 3), (2, 3, 4)]);
    /// ```
    fn tuple_windows<T>(self) -> TupleWindows<Self, T>
        where Self: Sized + Iterator<Item = T::Item>,
              T: tuple_impl::TupleCollect,
              T::Item: Clone
    {
        tuple_impl::tuple_windows(self)
    }

    /// Return an iterator that groups the items in tuples of a specific size
    /// (up to 4).
    ///
    /// See also the method [`.next_tuple()`](#method.next_tuple).
    ///
    /// ```
    /// use itertools::Itertools;
    /// let mut v = Vec::new();
    /// for (a, b) in (1..5).tuples() {
    ///     v.push((a, b));
    /// }
    /// assert_eq!(v, vec![(1, 2), (3, 4)]);
    ///
    /// let mut it = (1..7).tuples();
    /// assert_eq!(Some((1, 2, 3)), it.next());
    /// assert_eq!(Some((4, 5, 6)), it.next());
    /// assert_eq!(None, it.next());
    ///
    /// // this requires a type hint
    /// let it = (1..7).tuples::<(_, _, _)>();
    /// itertools::assert_equal(it, vec![(1, 2, 3), (4, 5, 6)]);
    ///
    /// // you can also specify the complete type
    /// use itertools::Tuples;
    /// use std::ops::Range;
    ///
    /// let it: Tuples<Range<u32>, (u32, u32, u32)> = (1..7).tuples();
    /// itertools::assert_equal(it, vec![(1, 2, 3), (4, 5, 6)]);
    /// ```
    ///
    /// See also [`Tuples::into_buffer`](structs/struct.Tuples.html#method.into_buffer).
    fn tuples<T>(self) -> Tuples<Self, T>
        where Self: Sized + Iterator<Item = T::Item>,
              T: tuple_impl::TupleCollect
    {
        tuple_impl::tuples(self)
    }

    /// Split into an iterator pair that both yield all elements from
    /// the original iterator.
    ///
    /// **Note:** If the iterator is clonable, prefer using that instead
    /// of using this method. It is likely to be more efficient.
    ///
    /// Iterator element type is `Self::Item`.
    ///
    /// ```
    /// use itertools::Itertools;
    /// let xs = vec![0, 1, 2, 3];
    ///
    /// let (mut t1, t2) = xs.into_iter().tee();
    /// itertools::assert_equal(t1.next(), Some(0));
    /// itertools::assert_equal(t2, 0..4);
    /// itertools::assert_equal(t1, 1..4);
    /// ```
    #[cfg(feature = "use_std")]
    fn tee(self) -> (Tee<Self>, Tee<Self>)
        where Self: Sized,
              Self::Item: Clone
    {
        tee::new(self)
    }

    /// Return an iterator adaptor that steps `n` elements in the base iterator
    /// for each iteration.
    ///
    /// The iterator steps by yielding the next element from the base iterator,
    /// then skipping forward `n - 1` elements.
    ///
    /// Iterator element type is `Self::Item`.
    ///
    /// **Panics** if the step is 0.
    ///
    /// ```
    /// use itertools::Itertools;
    ///
    /// let it = (0..8).step(3);
    /// itertools::assert_equal(it, vec![0, 3, 6]);
    /// ```
    #[deprecated(note="Use std .step_by() instead", since="0.8")]
    #[allow(deprecated)]
    fn step(self, n: usize) -> Step<Self>
        where Self: Sized
    {
        adaptors::step(self, n)
    }

    /// Convert each item of the iterator using the `Into` trait.
    ///
    /// ```rust
    /// use itertools::Itertools;
    ///
    /// (1i32..42i32).map_into::<f64>().collect_vec();
    /// ```
    fn map_into<R>(self) -> MapInto<Self, R>
        where Self: Sized,
              Self::Item: Into<R>,
    {
        adaptors::map_into(self)
    }

    /// Return an iterator adaptor that applies the provided closure
    /// to every `Result::Ok` value. `Result::Err` values are
    /// unchanged.
    ///
    /// ```
    /// use itertools::Itertools;
    ///
    /// let input = vec![Ok(41), Err(false), Ok(11)];
    /// let it = input.into_iter().map_results(|i| i + 1);
    /// itertools::assert_equal(it, vec![Ok(42), Err(false), Ok(12)]);
    /// ```
    fn map_results<F, T, U, E>(self, f: F) -> MapResults<Self, F>
        where Self: Iterator<Item = Result<T, E>> + Sized,
              F: FnMut(T) -> U,
    {
        adaptors::map_results(self, f)
    }

    /// Return an iterator adaptor that merges the two base iterators in
    /// ascending order.  If both base iterators are sorted (ascending), the
    /// result is sorted.
    ///
    /// Iterator element type is `Self::Item`.
    ///
    /// ```
    /// use itertools::Itertools;
    ///
    /// let a = (0..11).step(3);
    /// let b = (0..11).step(5);
    /// let it = a.merge(b);
    /// itertools::assert_equal(it, vec![0, 0, 3, 5, 6, 9, 10]);
    /// ```
    fn merge<J>(self, other: J) -> Merge<Self, J::IntoIter>
        where Self: Sized,
              Self::Item: PartialOrd,
              J: IntoIterator<Item = Self::Item>
    {
        merge(self, other)
    }

    /// Return an iterator adaptor that merges the two base iterators in order.
    /// This is much like `.merge()` but allows for a custom ordering.
    ///
    /// This can be especially useful for sequences of tuples.
    ///
    /// Iterator element type is `Self::Item`.
    ///
    /// ```
    /// use itertools::Itertools;
    ///
    /// let a = (0..).zip("bc".chars());
    /// let b = (0..).zip("ad".chars());
    /// let it = a.merge_by(b, |x, y| x.1 <= y.1);
    /// itertools::assert_equal(it, vec![(0, 'a'), (0, 'b'), (1, 'c'), (1, 'd')]);
    /// ```

    fn merge_by<J, F>(self, other: J, is_first: F) -> MergeBy<Self, J::IntoIter, F>
        where Self: Sized,
              J: IntoIterator<Item = Self::Item>,
              F: FnMut(&Self::Item, &Self::Item) -> bool
    {
        adaptors::merge_by_new(self, other.into_iter(), is_first)
    }

    /// Create an iterator that merges items from both this and the specified
    /// iterator in ascending order.
    ///
    /// It chooses whether to pair elements based on the `Ordering` returned by the
    /// specified compare function. At any point, inspecting the tip of the
    /// iterators `I` and `J` as items `i` of type `I::Item` and `j` of type
    /// `J::Item` respectively, the resulting iterator will:
    ///
    /// - Emit `EitherOrBoth::Left(i)` when `i < j`,
    ///   and remove `i` from its source iterator
    /// - Emit `EitherOrBoth::Right(j)` when `i > j`,
    ///   and remove `j` from its source iterator
    /// - Emit `EitherOrBoth::Both(i, j)` when  `i == j`,
    ///   and remove both `i` and `j` from their respective source iterators
    ///
    /// ```
    /// use itertools::Itertools;
    /// use itertools::EitherOrBoth::{Left, Right, Both};
    ///
    /// let ki = (0..10).step(3);
    /// let ku = (0..10).step(5);
    /// let ki_ku = ki.merge_join_by(ku, |i, j| i.cmp(j)).map(|either| {
    ///     match either {
    ///         Left(_) => "Ki",
    ///         Right(_) => "Ku",
    ///         Both(_, _) => "KiKu"
    ///     }
    /// });
    ///
    /// itertools::assert_equal(ki_ku, vec!["KiKu", "Ki", "Ku", "Ki", "Ki"]);
    /// ```
    #[inline]
    fn merge_join_by<J, F>(self, other: J, cmp_fn: F) -> MergeJoinBy<Self, J::IntoIter, F>
        where J: IntoIterator,
              F: FnMut(&Self::Item, &J::Item) -> std::cmp::Ordering,
              Self: Sized
    {
        merge_join_by(self, other, cmp_fn)
    }


    /// Return an iterator adaptor that flattens an iterator of iterators by
    /// merging them in ascending order.
    ///
    /// If all base iterators are sorted (ascending), the result is sorted.
    ///
    /// Iterator element type is `Self::Item`.
    ///
    /// ```
    /// use itertools::Itertools;
    ///
    /// let a = (0..6).step(3);
    /// let b = (1..6).step(3);
    /// let c = (2..6).step(3);
    /// let it = vec![a, b, c].into_iter().kmerge();
    /// itertools::assert_equal(it, vec![0, 1, 2, 3, 4, 5]);
    /// ```
    #[cfg(feature = "use_std")]
    fn kmerge(self) -> KMerge<<Self::Item as IntoIterator>::IntoIter>
        where Self: Sized,
              Self::Item: IntoIterator,
              <Self::Item as IntoIterator>::Item: PartialOrd,
    {
        kmerge(self)
    }

    /// Return an iterator adaptor that flattens an iterator of iterators by
    /// merging them according to the given closure.
    ///
    /// The closure `first` is called with two elements *a*, *b* and should
    /// return `true` if *a* is ordered before *b*.
    ///
    /// If all base iterators are sorted according to `first`, the result is
    /// sorted.
    ///
    /// Iterator element type is `Self::Item`.
    ///
    /// ```
    /// use itertools::Itertools;
    ///
    /// let a = vec![-1f64, 2., 3., -5., 6., -7.];
    /// let b = vec![0., 2., -4.];
    /// let mut it = vec![a, b].into_iter().kmerge_by(|a, b| a.abs() < b.abs());
    /// assert_eq!(it.next(), Some(0.));
    /// assert_eq!(it.last(), Some(-7.));
    /// ```
    #[cfg(feature = "use_std")]
    fn kmerge_by<F>(self, first: F)
        -> KMergeBy<<Self::Item as IntoIterator>::IntoIter, F>
        where Self: Sized,
              Self::Item: IntoIterator,
              F: FnMut(&<Self::Item as IntoIterator>::Item,
                       &<Self::Item as IntoIterator>::Item) -> bool
    {
        kmerge_by(self, first)
    }

    /// Return an iterator adaptor that iterates over the cartesian product of
    /// the element sets of two iterators `self` and `J`.
    ///
    /// Iterator element type is `(Self::Item, J::Item)`.
    ///
    /// ```
    /// use itertools::Itertools;
    ///
    /// let it = (0..2).cartesian_product("αβ".chars());
    /// itertools::assert_equal(it, vec![(0, 'α'), (0, 'β'), (1, 'α'), (1, 'β')]);
    /// ```
    fn cartesian_product<J>(self, other: J) -> Product<Self, J::IntoIter>
        where Self: Sized,
              Self::Item: Clone,
              J: IntoIterator,
              J::IntoIter: Clone
    {
        adaptors::cartesian_product(self, other.into_iter())
    }

    /// Return an iterator adaptor that iterates over the cartesian product of
    /// all subiterators returned by meta-iterator `self`.
    ///
    /// All provided iterators must yield the same `Item` type. To generate
    /// the product of iterators yielding multiple types, use the
    /// [`iproduct`](macro.iproduct.html) macro instead.
    ///
    ///
    /// The iterator element type is `Vec<T>`, where `T` is the iterator element
    /// of the subiterators.
    ///
    /// ```
    /// use itertools::Itertools;
    /// let mut multi_prod = (0..3).map(|i| (i * 2)..(i * 2 + 2))
    ///     .multi_cartesian_product();
    /// assert_eq!(multi_prod.next(), Some(vec![0, 2, 4]));
    /// assert_eq!(multi_prod.next(), Some(vec![0, 2, 5]));
    /// assert_eq!(multi_prod.next(), Some(vec![0, 3, 4]));
    /// assert_eq!(multi_prod.next(), Some(vec![0, 3, 5]));
    /// assert_eq!(multi_prod.next(), Some(vec![1, 2, 4]));
    /// assert_eq!(multi_prod.next(), Some(vec![1, 2, 5]));
    /// assert_eq!(multi_prod.next(), Some(vec![1, 3, 4]));
    /// assert_eq!(multi_prod.next(), Some(vec![1, 3, 5]));
    /// assert_eq!(multi_prod.next(), None);
    /// ```
    #[cfg(feature = "use_std")]
    fn multi_cartesian_product(self) -> MultiProduct<<Self::Item as IntoIterator>::IntoIter>
        where Self: Iterator + Sized,
              Self::Item: IntoIterator,
              <Self::Item as IntoIterator>::IntoIter: Clone,
              <Self::Item as IntoIterator>::Item: Clone
    {
        adaptors::multi_cartesian_product(self)
    }

    /// Return an iterator adaptor that uses the passed-in closure to
    /// optionally merge together consecutive elements.
    ///
    /// The closure `f` is passed two elements, `previous` and `current` and may
    /// return either (1) `Ok(combined)` to merge the two values or
    /// (2) `Err((previous', current'))` to indicate they can't be merged.
    /// In (2), the value `previous'` is emitted by the iterator.
    /// Either (1) `combined` or (2) `current'` becomes the previous value
    /// when coalesce continues with the next pair of elements to merge. The
    /// value that remains at the end is also emitted by the iterator.
    ///
    /// Iterator element type is `Self::Item`.
    ///
    /// This iterator is *fused*.
    ///
    /// ```
    /// use itertools::Itertools;
    ///
    /// // sum same-sign runs together
    /// let data = vec![-1., -2., -3., 3., 1., 0., -1.];
    /// itertools::assert_equal(data.into_iter().coalesce(|x, y|
    ///         if (x >= 0.) == (y >= 0.) {
    ///             Ok(x + y)
    ///         } else {
    ///             Err((x, y))
    ///         }),
    ///         vec![-6., 4., -1.]);
    /// ```
    fn coalesce<F>(self, f: F) -> Coalesce<Self, F>
        where Self: Sized,
              F: FnMut(Self::Item, Self::Item)
                       -> Result<Self::Item, (Self::Item, Self::Item)>
    {
        adaptors::coalesce(self, f)
    }

    /// Remove duplicates from sections of consecutive identical elements.
    /// If the iterator is sorted, all elements will be unique.
    ///
    /// Iterator element type is `Self::Item`.
    ///
    /// This iterator is *fused*.
    ///
    /// ```
    /// use itertools::Itertools;
    ///
    /// let data = vec![1., 1., 2., 3., 3., 2., 2.];
    /// itertools::assert_equal(data.into_iter().dedup(),
    ///                         vec![1., 2., 3., 2.]);
    /// ```
    fn dedup(self) -> Dedup<Self>
        where Self: Sized,
              Self::Item: PartialEq,
    {
        adaptors::dedup(self)
    }

    /// Remove duplicates from sections of consecutive identical elements,
    /// determining equality using a comparison function.
    /// If the iterator is sorted, all elements will be unique.
    ///
    /// Iterator element type is `Self::Item`.
    ///
    /// This iterator is *fused*.
    ///
    /// ```
    /// use itertools::Itertools;
    ///
    /// let data = vec![(0, 1.), (1, 1.), (0, 2.), (0, 3.), (1, 3.), (1, 2.), (2, 2.)];
    /// itertools::assert_equal(data.into_iter().dedup_by(|x, y| x.1==y.1),
    ///                         vec![(0, 1.), (0, 2.), (0, 3.), (1, 2.)]);
    /// ```
    fn dedup_by<Cmp>(self, cmp: Cmp) -> DedupBy<Self, Cmp>
        where Self: Sized,
              Cmp: FnMut(&Self::Item, &Self::Item)->bool,
    {
        adaptors::dedup_by(self, cmp)
    }

    /// Return an iterator adaptor that filters out elements that have
    /// already been produced once during the iteration. Duplicates
    /// are detected using hash and equality.
    ///
    /// Clones of visited elements are stored in a hash set in the
    /// iterator.
    ///
    /// ```
    /// use itertools::Itertools;
    ///
    /// let data = vec![10, 20, 30, 20, 40, 10, 50];
    /// itertools::assert_equal(data.into_iter().unique(),
    ///                         vec![10, 20, 30, 40, 50]);
    /// ```
    #[cfg(feature = "use_std")]
    fn unique(self) -> Unique<Self>
        where Self: Sized,
              Self::Item: Clone + Eq + Hash
    {
        unique_impl::unique(self)
    }

    /// Return an iterator adaptor that filters out elements that have
    /// already been produced once during the iteration.
    ///
    /// Duplicates are detected by comparing the key they map to
    /// with the keying function `f` by hash and equality.
    /// The keys are stored in a hash set in the iterator.
    ///
    /// ```
    /// use itertools::Itertools;
    ///
    /// let data = vec!["a", "bb", "aa", "c", "ccc"];
    /// itertools::assert_equal(data.into_iter().unique_by(|s| s.len()),
    ///                         vec!["a", "bb", "ccc"]);
    /// ```
    #[cfg(feature = "use_std")]
    fn unique_by<V, F>(self, f: F) -> UniqueBy<Self, V, F>
        where Self: Sized,
              V: Eq + Hash,
              F: FnMut(&Self::Item) -> V
    {
        unique_impl::unique_by(self, f)
    }

    /// Return an iterator adaptor that borrows from this iterator and
    /// takes items while the closure `accept` returns `true`.
    ///
    /// This adaptor can only be used on iterators that implement `PeekingNext`
    /// like `.peekable()`, `put_back` and a few other collection iterators.
    ///
    /// The last and rejected element (first `false`) is still available when
    /// `peeking_take_while` is done.
    ///
    ///
    /// See also [`.take_while_ref()`](#method.take_while_ref)
    /// which is a similar adaptor.
    fn peeking_take_while<F>(&mut self, accept: F) -> PeekingTakeWhile<Self, F>
        where Self: Sized + PeekingNext,
              F: FnMut(&Self::Item) -> bool,
    {
        peeking_take_while::peeking_take_while(self, accept)
    }

    /// Return an iterator adaptor that borrows from a `Clone`-able iterator
    /// to only pick off elements while the predicate `accept` returns `true`.
    ///
    /// It uses the `Clone` trait to restore the original iterator so that the
    /// last and rejected element (first `false`) is still available when
    /// `take_while_ref` is done.
    ///
    /// ```
    /// use itertools::Itertools;
    ///
    /// let mut hexadecimals = "0123456789abcdef".chars();
    ///
    /// let decimals = hexadecimals.take_while_ref(|c| c.is_numeric())
    ///                            .collect::<String>();
    /// assert_eq!(decimals, "0123456789");
    /// assert_eq!(hexadecimals.next(), Some('a'));
    ///
    /// ```
    fn take_while_ref<F>(&mut self, accept: F) -> TakeWhileRef<Self, F>
        where Self: Clone,
              F: FnMut(&Self::Item) -> bool
    {
        adaptors::take_while_ref(self, accept)
    }

    /// Return an iterator adaptor that filters `Option<A>` iterator elements
    /// and produces `A`. Stops on the first `None` encountered.
    ///
    /// Iterator element type is `A`, the unwrapped element.
    ///
    /// ```
    /// use itertools::Itertools;
    ///
    /// // List all hexadecimal digits
    /// itertools::assert_equal(
    ///     (0..).map(|i| std::char::from_digit(i, 16)).while_some(),
    ///     "0123456789abcdef".chars());
    ///
    /// ```
    fn while_some<A>(self) -> WhileSome<Self>
        where Self: Sized + Iterator<Item = Option<A>>
    {
        adaptors::while_some(self)
    }

    /// Return an iterator adaptor that iterates over the combinations of the
    /// elements from an iterator.
    ///
    /// Iterator element can be any homogeneous tuple of type `Self::Item` with
    /// size up to 4.
    ///
    /// ```
    /// use itertools::Itertools;
    ///
    /// let mut v = Vec::new();
    /// for (a, b) in (1..5).tuple_combinations() {
    ///     v.push((a, b));
    /// }
    /// assert_eq!(v, vec![(1, 2), (1, 3), (1, 4), (2, 3), (2, 4), (3, 4)]);
    ///
    /// let mut it = (1..5).tuple_combinations();
    /// assert_eq!(Some((1, 2, 3)), it.next());
    /// assert_eq!(Some((1, 2, 4)), it.next());
    /// assert_eq!(Some((1, 3, 4)), it.next());
    /// assert_eq!(Some((2, 3, 4)), it.next());
    /// assert_eq!(None, it.next());
    ///
    /// // this requires a type hint
    /// let it = (1..5).tuple_combinations::<(_, _, _)>();
    /// itertools::assert_equal(it, vec![(1, 2, 3), (1, 2, 4), (1, 3, 4), (2, 3, 4)]);
    ///
    /// // you can also specify the complete type
    /// use itertools::TupleCombinations;
    /// use std::ops::Range;
    ///
    /// let it: TupleCombinations<Range<u32>, (u32, u32, u32)> = (1..5).tuple_combinations();
    /// itertools::assert_equal(it, vec![(1, 2, 3), (1, 2, 4), (1, 3, 4), (2, 3, 4)]);
    /// ```
    fn tuple_combinations<T>(self) -> TupleCombinations<Self, T>
        where Self: Sized + Clone,
              Self::Item: Clone,
              T: adaptors::HasCombination<Self>,
    {
        adaptors::tuple_combinations(self)
    }

    /// Return an iterator adaptor that iterates over the `k`-length combinations of
    /// the elements from an iterator.
    ///
    /// Iterator element type is `Vec<Self::Item>`. The iterator produces a new Vec per iteration,
    /// and clones the iterator elements.
    ///
    /// If the input iterator is empty, or `k` is 0, or `k` greater than the
    /// length of the input iterator, the resultant iterator adaptor will be empty.
    ///
    /// ```
    /// use itertools::Itertools;
    ///
    /// let it = (1..5).combinations(3);
    /// itertools::assert_equal(it, vec![
    ///     vec![1, 2, 3],
    ///     vec![1, 2, 4],
    ///     vec![1, 3, 4],
    ///     vec![2, 3, 4],
    /// ]);
    /// ```
    #[cfg(feature = "use_std")]
    fn combinations(self, k: usize) -> Combinations<Self>
        where Self: Sized,
              Self::Item: Clone
    {
        combinations::combinations(self, k)
    }

    /// Return an iterator adaptor that iterates over all k-permutations of the
    /// elements from an iterator.
    ///
    /// Iterator element type is `Vec<Self::Item>` with length `k`. The iterator
    /// produces a new Vec per iteration, and clones the iterator elements.
    ///
    /// If the input iterator is empty, or `k` is 0, or `k` greater than the
    /// length of the input iterator, the resultant iterator adaptor will be empty.
    ///
    /// Source items are distinguished by their position, not value; so if there
    /// are identical items in the input iterator, there will be some identical
    /// permutation iterations.
    ///
    /// The original iterator is `collect`ed and stored in memory. As a result,
    /// if the original iterator is already iterating over a memory structure,
    /// it may be more efficient to use
    /// [`Permutations::from_vals`](structs/struct.Permutations.html#method.from_vals).
    ///
    /// If the iterator is a simple range of the form `0..n`, it may be more
    /// efficient to use
    /// [`Permutations::new`](structs/struct.Permutations.html#method.new).
    ///
    /// ```
    /// use itertools::Itertools;
    ///
    /// let perms = (5..8).permutations(2);
    /// itertools::assert_equal(perms, vec![
    ///     vec![5, 6],
    ///     vec![5, 7],
    ///     vec![6, 5],
    ///     vec![6, 7],
    ///     vec![7, 5],
    ///     vec![7, 6],
    /// ]);
    /// ```
    ///
    /// Note: Permutations does not take into account the equality of the iterated values.
    /// ```
    /// use itertools::Itertools;
    ///
    /// let it = vec![1, 2, 2].into_iter().combinations(2);
    /// itertools::assert_equal(it, vec![
    ///     vec![1, 2], // Note: these are the same
    ///     vec![1, 2], // Note: these are the same
    ///     vec![2, 2],
    /// ]);
    /// ```
    ///
    #[cfg(feature = "use_std")]
    fn permutations(self, k: usize) -> Permutations<Vec<Self::Item>>
        where Self: Sized,
              Self::Item: Clone
    {
        Permutations::from_vals(self.collect(), k)
    }

    /// Return an iterator that iterates over the `n`-length combinations of
    /// the elements from an iterator, with replacement.
    ///
    /// Iterator element type is `Vec<Self::Item>`. The iterator produces a new Vec per iteration,
    /// and clones the iterator elements.
    ///
    /// ```
    /// use itertools::Itertools;
    ///
    /// let it = (1..4).combinations_with_replacement(2);
    /// itertools::assert_equal(it, vec![
    ///     vec![1, 1],
    ///     vec![1, 2],
    ///     vec![1, 3],
    ///     vec![2, 2],
    ///     vec![2, 3],
    ///     vec![3, 3],
    ///     ]);
    /// ```
    #[cfg(feature = "use_std")]
    fn combinations_with_replacement(self, n: usize) -> CombinationsWithReplacement<Self>
    where
        Self: Sized,
        Self::Item: Clone,
    {
        combinations_with_replacement::combinations_with_replacement(self, n)
    }

    /// Return an iterator adaptor that pads the sequence to a minimum length of
    /// `min` by filling missing elements using a closure `f`.
    ///
    /// Iterator element type is `Self::Item`.
    ///
    /// ```
    /// use itertools::Itertools;
    ///
    /// let it = (0..5).pad_using(10, |i| 2*i);
    /// itertools::assert_equal(it, vec![0, 1, 2, 3, 4, 10, 12, 14, 16, 18]);
    ///
    /// let it = (0..10).pad_using(5, |i| 2*i);
    /// itertools::assert_equal(it, vec![0, 1, 2, 3, 4, 5, 6, 7, 8, 9]);
    ///
    /// let it = (0..5).pad_using(10, |i| 2*i).rev();
    /// itertools::assert_equal(it, vec![18, 16, 14, 12, 10, 4, 3, 2, 1, 0]);
    /// ```
    fn pad_using<F>(self, min: usize, f: F) -> PadUsing<Self, F>
        where Self: Sized,
              F: FnMut(usize) -> Self::Item
    {
        pad_tail::pad_using(self, min, f)
    }

    /// Return an iterator adaptor that wraps each element in a `Position` to
    /// ease special-case handling of the first or last elements.
    ///
    /// Iterator element type is
    /// [`Position<Self::Item>`](enum.Position.html)
    ///
    /// ```
    /// use itertools::{Itertools, Position};
    ///
    /// let it = (0..4).with_position();
    /// itertools::assert_equal(it,
    ///                         vec![Position::First(0),
    ///                              Position::Middle(1),
    ///                              Position::Middle(2),
    ///                              Position::Last(3)]);
    ///
    /// let it = (0..1).with_position();
    /// itertools::assert_equal(it, vec![Position::Only(0)]);
    /// ```
    fn with_position(self) -> WithPosition<Self>
        where Self: Sized,
    {
        with_position::with_position(self)
    }

    /// Return an iterator adaptor that yields the indices of all elements
    /// satisfying a predicate, counted from the start of the iterator.
    ///
    /// Equivalent to `iter.enumerate().filter(|(_, v)| predicate(v)).map(|(i, _)| i)`.
    ///
    /// ```
    /// use itertools::Itertools;
    ///
    /// let data = vec![1, 2, 3, 3, 4, 6, 7, 9];
    /// itertools::assert_equal(data.iter().positions(|v| v % 2 == 0), vec![1, 4, 5]);
    ///
    /// itertools::assert_equal(data.iter().positions(|v| v % 2 == 1).rev(), vec![7, 6, 3, 2, 0]);
    /// ```
    fn positions<P>(self, predicate: P) -> Positions<Self, P>
        where Self: Sized,
              P: FnMut(Self::Item) -> bool,
    {
        adaptors::positions(self, predicate)
    }

    /// Return an iterator adaptor that applies a mutating function
    /// to each element before yielding it.
    ///
    /// ```
    /// use itertools::Itertools;
    ///
    /// let input = vec![vec![1], vec![3, 2, 1]];
    /// let it = input.into_iter().update(|mut v| v.push(0));
    /// itertools::assert_equal(it, vec![vec![1, 0], vec![3, 2, 1, 0]]);
    /// ```
    fn update<F>(self, updater: F) -> Update<Self, F>
        where Self: Sized,
              F: FnMut(&mut Self::Item),
    {
        adaptors::update(self, updater)
    }

    // non-adaptor methods
    /// Advances the iterator and returns the next items grouped in a tuple of
    /// a specific size (up to 4).
    ///
    /// If there are enough elements to be grouped in a tuple, then the tuple is
    /// returned inside `Some`, otherwise `None` is returned.
    ///
    /// ```
    /// use itertools::Itertools;
    ///
    /// let mut iter = 1..5;
    ///
    /// assert_eq!(Some((1, 2)), iter.next_tuple());
    /// ```
    fn next_tuple<T>(&mut self) -> Option<T>
        where Self: Sized + Iterator<Item = T::Item>,
              T: tuple_impl::TupleCollect
    {
        T::collect_from_iter_no_buf(self)
    }

    /// Collects all items from the iterator into a tuple of a specific size
    /// (up to 4).
    ///
    /// If the number of elements inside the iterator is **exactly** equal to
    /// the tuple size, then the tuple is returned inside `Some`, otherwise
    /// `None` is returned.
    ///
    /// ```
    /// use itertools::Itertools;
    ///
    /// let iter = 1..3;
    ///
    /// if let Some((x, y)) = iter.collect_tuple() {
    ///     assert_eq!((x, y), (1, 2))
    /// } else {
    ///     panic!("Expected two elements")
    /// }
    /// ```
    fn collect_tuple<T>(mut self) -> Option<T>
        where Self: Sized + Iterator<Item = T::Item>,
              T: tuple_impl::TupleCollect
    {
        match self.next_tuple() {
            elt @ Some(_) => match self.next() {
                Some(_) => None,
                None => elt,
            },
            _ => None
        }
    }


    /// Find the position and value of the first element satisfying a predicate.
    ///
    /// The iterator is not advanced past the first element found.
    ///
    /// ```
    /// use itertools::Itertools;
    ///
    /// let text = "Hα";
    /// assert_eq!(text.chars().find_position(|ch| ch.is_lowercase()), Some((1, 'α')));
    /// ```
    fn find_position<P>(&mut self, mut pred: P) -> Option<(usize, Self::Item)>
        where P: FnMut(&Self::Item) -> bool
    {
        let mut index = 0usize;
        for elt in self {
            if pred(&elt) {
                return Some((index, elt));
            }
            index += 1;
        }
        None
    }

    /// Check whether all elements compare equal.
    ///
    /// Empty iterators are considered to have equal elements:
    ///
    /// ```
    /// use itertools::Itertools;
    ///
    /// let data = vec![1, 1, 1, 2, 2, 3, 3, 3, 4, 5, 5];
    /// assert!(!data.iter().all_equal());
    /// assert!(data[0..3].iter().all_equal());
    /// assert!(data[3..5].iter().all_equal());
    /// assert!(data[5..8].iter().all_equal());
    ///
    /// let data : Option<usize> = None;
    /// assert!(data.into_iter().all_equal());
    /// ```
    fn all_equal(&mut self) -> bool
        where Self::Item: PartialEq,
    {
        self.dedup().nth(1).is_none()
    }

    /// Consume the first `n` elements from the iterator eagerly,
    /// and return the same iterator again.
    ///
    /// It works similarly to *.skip(* `n` *)* except it is eager and
    /// preserves the iterator type.
    ///
    /// ```
    /// use itertools::Itertools;
    ///
    /// let mut iter = "αβγ".chars().dropping(2);
    /// itertools::assert_equal(iter, "γ".chars());
    /// ```
    ///
    /// *Fusing notes: if the iterator is exhausted by dropping,
    /// the result of calling `.next()` again depends on the iterator implementation.*
    fn dropping(mut self, n: usize) -> Self
        where Self: Sized
    {
        if n > 0 {
            self.nth(n - 1);
        }
        self
    }

    /// Consume the last `n` elements from the iterator eagerly,
    /// and return the same iterator again.
    ///
    /// This is only possible on double ended iterators. `n` may be
    /// larger than the number of elements.
    ///
    /// Note: This method is eager, dropping the back elements immediately and
    /// preserves the iterator type.
    ///
    /// ```
    /// use itertools::Itertools;
    ///
    /// let init = vec![0, 3, 6, 9].into_iter().dropping_back(1);
    /// itertools::assert_equal(init, vec![0, 3, 6]);
    /// ```
    fn dropping_back(mut self, n: usize) -> Self
        where Self: Sized,
              Self: DoubleEndedIterator
    {
        if n > 0 {
            (&mut self).rev().nth(n - 1);
        }
        self
    }

    /// Run the closure `f` eagerly on each element of the iterator.
    ///
    /// Consumes the iterator until its end.
    ///
    /// ```
    /// use std::sync::mpsc::channel;
    /// use itertools::Itertools;
    ///
    /// let (tx, rx) = channel();
    ///
    /// // use .foreach() to apply a function to each value -- sending it
    /// (0..5).map(|x| x * 2 + 1).foreach(|x| { tx.send(x).unwrap(); } );
    ///
    /// drop(tx);
    ///
    /// itertools::assert_equal(rx.iter(), vec![1, 3, 5, 7, 9]);
    /// ```
    #[deprecated(note="Use .for_each() instead", since="0.8")]
    fn foreach<F>(self, f: F)
        where F: FnMut(Self::Item),
              Self: Sized,
    {
        self.for_each(f)
    }

    /// Combine all an iterator's elements into one element by using `Extend`.
    ///
    /// This combinator will extend the first item with each of the rest of the
    /// items of the iterator. If the iterator is empty, the default value of
    /// `I::Item` is returned.
    ///
    /// ```rust
    /// use itertools::Itertools;
    ///
    /// let input = vec![vec![1], vec![2, 3], vec![4, 5, 6]];
    /// assert_eq!(input.into_iter().concat(),
    ///            vec![1, 2, 3, 4, 5, 6]);
    /// ```
    fn concat(self) -> Self::Item
        where Self: Sized,
              Self::Item: Extend<<<Self as Iterator>::Item as IntoIterator>::Item> + IntoIterator + Default
    {
        concat(self)
    }

    /// `.collect_vec()` is simply a type specialization of `.collect()`,
    /// for convenience.
    #[cfg(feature = "use_std")]
    fn collect_vec(self) -> Vec<Self::Item>
        where Self: Sized
    {
        self.collect()
    }

    /// Assign to each reference in `self` from the `from` iterator,
    /// stopping at the shortest of the two iterators.
    ///
    /// The `from` iterator is queried for its next element before the `self`
    /// iterator, and if either is exhausted the method is done.
    ///
    /// Return the number of elements written.
    ///
    /// ```
    /// use itertools::Itertools;
    ///
    /// let mut xs = [0; 4];
    /// xs.iter_mut().set_from(1..);
    /// assert_eq!(xs, [1, 2, 3, 4]);
    /// ```
    #[inline]
    fn set_from<'a, A: 'a, J>(&mut self, from: J) -> usize
        where Self: Iterator<Item = &'a mut A>,
              J: IntoIterator<Item = A>
    {
        let mut count = 0;
        for elt in from {
            match self.next() {
                None => break,
                Some(ptr) => *ptr = elt,
            }
            count += 1;
        }
        count
    }

    /// Combine all iterator elements into one String, separated by `sep`.
    ///
    /// Use the `Display` implementation of each element.
    ///
    /// ```
    /// use itertools::Itertools;
    ///
    /// assert_eq!(["a", "b", "c"].iter().join(", "), "a, b, c");
    /// assert_eq!([1, 2, 3].iter().join(", "), "1, 2, 3");
    /// ```
    #[cfg(feature = "use_std")]
    fn join(&mut self, sep: &str) -> String
        where Self::Item: std::fmt::Display
    {
        match self.next() {
            None => String::new(),
            Some(first_elt) => {
                // estimate lower bound of capacity needed
                let (lower, _) = self.size_hint();
                let mut result = String::with_capacity(sep.len() * lower);
                write!(&mut result, "{}", first_elt).unwrap();
                for elt in self {
                    result.push_str(sep);
                    write!(&mut result, "{}", elt).unwrap();
                }
                result
            }
        }
    }

    /// Format all iterator elements, separated by `sep`.
    ///
    /// All elements are formatted (any formatting trait)
    /// with `sep` inserted between each element.
    ///
    /// **Panics** if the formatter helper is formatted more than once.
    ///
    /// ```
    /// use itertools::Itertools;
    ///
    /// let data = [1.1, 2.71828, -3.];
    /// assert_eq!(
    ///     format!("{:.2}", data.iter().format(", ")),
    ///            "1.10, 2.72, -3.00");
    /// ```
    fn format(self, sep: &str) -> Format<Self>
        where Self: Sized,
    {
        format::new_format_default(self, sep)
    }

    /// Format all iterator elements, separated by `sep`.
    ///
    /// This is a customizable version of `.format()`.
    ///
    /// The supplied closure `format` is called once per iterator element,
    /// with two arguments: the element and a callback that takes a
    /// `&Display` value, i.e. any reference to type that implements `Display`.
    ///
    /// Using `&format_args!(...)` is the most versatile way to apply custom
    /// element formatting. The callback can be called multiple times if needed.
    ///
    /// **Panics** if the formatter helper is formatted more than once.
    ///
    /// ```
    /// use itertools::Itertools;
    ///
    /// let data = [1.1, 2.71828, -3.];
    /// let data_formatter = data.iter().format_with(", ", |elt, f| f(&format_args!("{:.2}", elt)));
    /// assert_eq!(format!("{}", data_formatter),
    ///            "1.10, 2.72, -3.00");
    ///
    /// // .format_with() is recursively composable
    /// let matrix = [[1., 2., 3.],
    ///               [4., 5., 6.]];
    /// let matrix_formatter = matrix.iter().format_with("\n", |row, f| {
    ///                                 f(&row.iter().format_with(", ", |elt, g| g(&elt)))
    ///                              });
    /// assert_eq!(format!("{}", matrix_formatter),
    ///            "1, 2, 3\n4, 5, 6");
    ///
    ///
    /// ```
    fn format_with<F>(self, sep: &str, format: F) -> FormatWith<Self, F>
        where Self: Sized,
              F: FnMut(Self::Item, &mut FnMut(&fmt::Display) -> fmt::Result) -> fmt::Result,
    {
        format::new_format(self, sep, format)
    }

    /// Fold `Result` values from an iterator.
    ///
    /// Only `Ok` values are folded. If no error is encountered, the folded
    /// value is returned inside `Ok`. Otherwise, the operation terminates
    /// and returns the first `Err` value it encounters. No iterator elements are
    /// consumed after the first error.
    ///
    /// The first accumulator value is the `start` parameter.
    /// Each iteration passes the accumulator value and the next value inside `Ok`
    /// to the fold function `f` and its return value becomes the new accumulator value.
    ///
    /// For example the sequence *Ok(1), Ok(2), Ok(3)* will result in a
    /// computation like this:
    ///
    /// ```ignore
    /// let mut accum = start;
    /// accum = f(accum, 1);
    /// accum = f(accum, 2);
    /// accum = f(accum, 3);
    /// ```
    ///
    /// With a `start` value of 0 and an addition as folding function,
    /// this effectively results in *((0 + 1) + 2) + 3*
    ///
    /// ```
    /// use std::ops::Add;
    /// use itertools::Itertools;
    ///
    /// let values = [1, 2, -2, -1, 2, 1];
    /// assert_eq!(
    ///     values.iter()
    ///           .map(Ok::<_, ()>)
    ///           .fold_results(0, Add::add),
    ///     Ok(3)
    /// );
    /// assert!(
    ///     values.iter()
    ///           .map(|&x| if x >= 0 { Ok(x) } else { Err("Negative number") })
    ///           .fold_results(0, Add::add)
    ///           .is_err()
    /// );
    /// ```
    fn fold_results<A, E, B, F>(&mut self, mut start: B, mut f: F) -> Result<B, E>
        where Self: Iterator<Item = Result<A, E>>,
              F: FnMut(B, A) -> B
    {
        for elt in self {
            match elt {
                Ok(v) => start = f(start, v),
                Err(u) => return Err(u),
            }
        }
        Ok(start)
    }

    /// Fold `Option` values from an iterator.
    ///
    /// Only `Some` values are folded. If no `None` is encountered, the folded
    /// value is returned inside `Some`. Otherwise, the operation terminates
    /// and returns `None`. No iterator elements are consumed after the `None`.
    ///
    /// This is the `Option` equivalent to `fold_results`.
    ///
    /// ```
    /// use std::ops::Add;
    /// use itertools::Itertools;
    ///
    /// let mut values = vec![Some(1), Some(2), Some(-2)].into_iter();
    /// assert_eq!(values.fold_options(5, Add::add), Some(5 + 1 + 2 - 2));
    ///
    /// let mut more_values = vec![Some(2), None, Some(0)].into_iter();
    /// assert!(more_values.fold_options(0, Add::add).is_none());
    /// assert_eq!(more_values.next().unwrap(), Some(0));
    /// ```
    fn fold_options<A, B, F>(&mut self, mut start: B, mut f: F) -> Option<B>
        where Self: Iterator<Item = Option<A>>,
              F: FnMut(B, A) -> B
    {
        for elt in self {
            match elt {
                Some(v) => start = f(start, v),
                None => return None,
            }
        }
        Some(start)
    }

    /// Accumulator of the elements in the iterator.
    ///
    /// Like `.fold()`, without a base case. If the iterator is
    /// empty, return `None`. With just one element, return it.
    /// Otherwise elements are accumulated in sequence using the closure `f`.
    ///
    /// ```
    /// use itertools::Itertools;
    ///
    /// assert_eq!((0..10).fold1(|x, y| x + y).unwrap_or(0), 45);
    /// assert_eq!((0..0).fold1(|x, y| x * y), None);
    /// ```
    fn fold1<F>(mut self, f: F) -> Option<Self::Item>
        where F: FnMut(Self::Item, Self::Item) -> Self::Item,
              Self: Sized,
    {
        self.next().map(move |x| self.fold(x, f))
    }

    /// Accumulate the elements in the iterator in a tree-like manner.
    ///
    /// You can think of it as, while there's more than one item, repeatedly
    /// combining adjacent items.  It does so in bottom-up-merge-sort order,
    /// however, so that it needs only logarithmic stack space.
    ///
    /// This produces a call tree like the following (where the calls under
    /// an item are done after reading that item):
    ///
    /// ```text
    /// 1 2 3 4 5 6 7
    /// │ │ │ │ │ │ │
    /// └─f └─f └─f │
    ///   │   │   │ │
    ///   └───f   └─f
    ///       │     │
    ///       └─────f
    /// ```
    ///
    /// Which, for non-associative functions, will typically produce a different
    /// result than the linear call tree used by `fold1`:
    ///
    /// ```text
    /// 1 2 3 4 5 6 7
    /// │ │ │ │ │ │ │
    /// └─f─f─f─f─f─f
    /// ```
    ///
    /// If `f` is associative, prefer the normal `fold1` instead.
    ///
    /// ```
    /// use itertools::Itertools;
    ///
    /// // The same tree as above
    /// let num_strings = (1..8).map(|x| x.to_string());
    /// assert_eq!(num_strings.tree_fold1(|x, y| format!("f({}, {})", x, y)),
    ///     Some(String::from("f(f(f(1, 2), f(3, 4)), f(f(5, 6), 7))")));
    ///
    /// // Like fold1, an empty iterator produces None
    /// assert_eq!((0..0).tree_fold1(|x, y| x * y), None);
    ///
    /// // tree_fold1 matches fold1 for associative operations...
    /// assert_eq!((0..10).tree_fold1(|x, y| x + y),
    ///     (0..10).fold1(|x, y| x + y));
    /// // ...but not for non-associative ones
    /// assert_ne!((0..10).tree_fold1(|x, y| x - y),
    ///     (0..10).fold1(|x, y| x - y));
    /// ```
    fn tree_fold1<F>(mut self, mut f: F) -> Option<Self::Item>
        where F: FnMut(Self::Item, Self::Item) -> Self::Item,
              Self: Sized,
    {
        type State<T> = Result<T, Option<T>>;

        fn inner0<T, II, FF>(it: &mut II, f: &mut FF) -> State<T>
            where
                II: Iterator<Item = T>,
                FF: FnMut(T, T) -> T
        {
            // This function could be replaced with `it.next().ok_or(None)`,
            // but half the useful tree_fold1 work is combining adjacent items,
            // so put that in a form that LLVM is more likely to optimize well.

            let a =
                if let Some(v) = it.next() { v }
                else { return Err(None) };
            let b =
                if let Some(v) = it.next() { v }
                else { return Err(Some(a)) };
            Ok(f(a, b))
        }

        fn inner<T, II, FF>(stop: usize, it: &mut II, f: &mut FF) -> State<T>
            where
                II: Iterator<Item = T>,
                FF: FnMut(T, T) -> T
        {
            let mut x = try!(inner0(it, f));
            for height in 0..stop {
                // Try to get another tree the same size with which to combine it,
                // creating a new tree that's twice as big for next time around.
                let next =
                    if height == 0 {
                        inner0(it, f)
                    } else {
                        inner(height, it, f)
                    };
                match next {
                    Ok(y) => x = f(x, y),

                    // If we ran out of items, combine whatever we did manage
                    // to get.  It's better combined with the current value
                    // than something in a parent frame, because the tree in
                    // the parent is always as least as big as this one.
                    Err(None) => return Err(Some(x)),
                    Err(Some(y)) => return Err(Some(f(x, y))),
                }
            }
            Ok(x)
        }

        match inner(usize::max_value(), &mut self, &mut f) {
            Err(x) => x,
            _ => unreachable!(),
        }
    }

    /// An iterator method that applies a function, producing a single, final value.
    ///
    /// `fold_while()` is basically equivalent to `fold()` but with additional support for
    /// early exit via short-circuiting.
    ///
    /// ```
    /// use itertools::Itertools;
    /// use itertools::FoldWhile::{Continue, Done};
    ///
    /// let numbers = [1, 2, 3, 4, 5, 6, 7, 8, 9, 10];
    ///
    /// let mut result = 0;
    ///
    /// // for loop:
    /// for i in &numbers {
    ///     if *i > 5 {
    ///         break;
    ///     }
    ///     result = result + i;
    /// }
    ///
    /// // fold:
    /// let result2 = numbers.iter().fold(0, |acc, x| {
    ///     if *x > 5 { acc } else { acc + x }
    /// });
    ///
    /// // fold_while:
    /// let result3 = numbers.iter().fold_while(0, |acc, x| {
    ///     if *x > 5 { Done(acc) } else { Continue(acc + x) }
    /// }).into_inner();
    ///
    /// // they're the same
    /// assert_eq!(result, result2);
    /// assert_eq!(result2, result3);
    /// ```
    ///
    /// The big difference between the computations of `result2` and `result3` is that while
    /// `fold()` called the provided closure for every item of the callee iterator,
    /// `fold_while()` actually stopped iterating as soon as it encountered `Fold::Done(_)`.
    #[deprecated(note="Use .try_fold() instead", since="0.8")]
    fn fold_while<B, F>(&mut self, init: B, mut f: F) -> FoldWhile<B>
        where Self: Sized,
              F: FnMut(B, Self::Item) -> FoldWhile<B>
    {
        let mut acc = init;
        while let Some(item) = self.next() {
            match f(acc, item) {
                FoldWhile::Continue(res) => acc = res,
                res @ FoldWhile::Done(_) => return res,
            }
        }
        FoldWhile::Continue(acc)
    }

    /// Sort all iterator elements into a new iterator in ascending order.
    ///
    /// **Note:** This consumes the entire iterator, uses the
    /// `slice::sort()` method and returns the result as a new
    /// iterator that owns its elements.
    ///
    /// The sorted iterator, if directly collected to a `Vec`, is converted
    /// without any extra copying or allocation cost.
    ///
    /// ```
    /// use itertools::Itertools;
    ///
    /// // sort the letters of the text in ascending order
    /// let text = "bdacfe";
    /// itertools::assert_equal(text.chars().sorted(),
    ///                         "abcdef".chars());
    /// ```
    #[cfg(feature = "use_std")]
    fn sorted(self) -> VecIntoIter<Self::Item>
        where Self: Sized,
              Self::Item: Ord
    {
        // Use .sort() directly since it is not quite identical with
        // .sort_by(Ord::cmp)
        let mut v = Vec::from_iter(self);
        v.sort();
        v.into_iter()
    }

    /// Sort all iterator elements into a new iterator in ascending order.
    ///
    /// **Note:** This consumes the entire iterator, uses the
    /// `slice::sort_by()` method and returns the result as a new
    /// iterator that owns its elements.
    ///
    /// The sorted iterator, if directly collected to a `Vec`, is converted
    /// without any extra copying or allocation cost.
    ///
    /// ```
    /// use itertools::Itertools;
    ///
    /// // sort people in descending order by age
    /// let people = vec![("Jane", 20), ("John", 18), ("Jill", 30), ("Jack", 27)];
    ///
    /// let oldest_people_first = people
    ///     .into_iter()
    ///     .sorted_by(|a, b| Ord::cmp(&b.1, &a.1))
    ///     .map(|(person, _age)| person);
    ///
    /// itertools::assert_equal(oldest_people_first,
    ///                         vec!["Jill", "Jack", "Jane", "John"]);
    /// ```
    #[cfg(feature = "use_std")]
    fn sorted_by<F>(self, cmp: F) -> VecIntoIter<Self::Item>
        where Self: Sized,
              F: FnMut(&Self::Item, &Self::Item) -> Ordering,
    {
        let mut v = Vec::from_iter(self);
        v.sort_by(cmp);
        v.into_iter()
    }

    /// Sort all iterator elements into a new iterator in ascending order.
    ///
    /// **Note:** This consumes the entire iterator, uses the
    /// `slice::sort_by_key()` method and returns the result as a new
    /// iterator that owns its elements.
    ///
    /// The sorted iterator, if directly collected to a `Vec`, is converted
    /// without any extra copying or allocation cost.
    ///
    /// ```
    /// use itertools::Itertools;
    ///
    /// // sort people in descending order by age
    /// let people = vec![("Jane", 20), ("John", 18), ("Jill", 30), ("Jack", 27)];
    ///
    /// let oldest_people_first = people
    ///     .into_iter()
    ///     .sorted_by_key(|x| -x.1)
    ///     .map(|(person, _age)| person);
    ///
    /// itertools::assert_equal(oldest_people_first,
    ///                         vec!["Jill", "Jack", "Jane", "John"]);
    /// ```
    #[cfg(feature = "use_std")]
    fn sorted_by_key<K, F>(self, f: F) -> VecIntoIter<Self::Item>
        where Self: Sized,
              K: Ord,
              F: FnMut(&Self::Item) -> K,
    {
        let mut v = Vec::from_iter(self);
        v.sort_by_key(f);
        v.into_iter()
    }

    /// Collect all iterator elements into one of two
    /// partitions. Unlike `Iterator::partition`, each partition may
    /// have a distinct type.
    ///
    /// ```
    /// use itertools::{Itertools, Either};
    ///
    /// let successes_and_failures = vec![Ok(1), Err(false), Err(true), Ok(2)];
    ///
    /// let (successes, failures): (Vec<_>, Vec<_>) = successes_and_failures
    ///     .into_iter()
    ///     .partition_map(|r| {
    ///         match r {
    ///             Ok(v) => Either::Left(v),
    ///             Err(v) => Either::Right(v),
    ///         }
    ///     });
    ///
    /// assert_eq!(successes, [1, 2]);
    /// assert_eq!(failures, [false, true]);
    /// ```
    fn partition_map<A, B, F, L, R>(self, predicate: F) -> (A, B)
        where Self: Sized,
              F: Fn(Self::Item) -> Either<L, R>,
              A: Default + Extend<L>,
              B: Default + Extend<R>,
    {
        let mut left = A::default();
        let mut right = B::default();

        for val in self {
            match predicate(val) {
                Either::Left(v) => left.extend(Some(v)),
                Either::Right(v) => right.extend(Some(v)),
            }
        }

        (left, right)
    }

    /// Return a `HashMap` of keys mapped to `Vec`s of values. Keys and values
    /// are taken from `(Key, Value)` tuple pairs yielded by the input iterator.
    ///
    /// ```
    /// use itertools::Itertools;
    ///
    /// let data = vec![(0, 10), (2, 12), (3, 13), (0, 20), (3, 33), (2, 42)];
    /// let lookup = data.into_iter().into_group_map();
    ///
    /// assert_eq!(lookup[&0], vec![10, 20]);
    /// assert_eq!(lookup.get(&1), None);
    /// assert_eq!(lookup[&2], vec![12, 42]);
    /// assert_eq!(lookup[&3], vec![13, 33]);
    /// ```
    #[cfg(feature = "use_std")]
    fn into_group_map<K, V>(self) -> HashMap<K, Vec<V>>
        where Self: Iterator<Item=(K, V)> + Sized,
              K: Hash + Eq,
    {
        group_map::into_group_map(self)
    }

    /// Return the minimum and maximum elements in the iterator.
    ///
    /// The return type `MinMaxResult` is an enum of three variants:
    ///
    /// - `NoElements` if the iterator is empty.
    /// - `OneElement(x)` if the iterator has exactly one element.
    /// - `MinMax(x, y)` is returned otherwise, where `x <= y`. Two
    ///    values are equal if and only if there is more than one
    ///    element in the iterator and all elements are equal.
    ///
    /// On an iterator of length `n`, `minmax` does `1.5 * n` comparisons,
    /// and so is faster than calling `min` and `max` separately which does
    /// `2 * n` comparisons.
    ///
    /// # Examples
    ///
    /// ```
    /// use itertools::Itertools;
    /// use itertools::MinMaxResult::{NoElements, OneElement, MinMax};
    ///
    /// let a: [i32; 0] = [];
    /// assert_eq!(a.iter().minmax(), NoElements);
    ///
    /// let a = [1];
    /// assert_eq!(a.iter().minmax(), OneElement(&1));
    ///
    /// let a = [1, 2, 3, 4, 5];
    /// assert_eq!(a.iter().minmax(), MinMax(&1, &5));
    ///
    /// let a = [1, 1, 1, 1];
    /// assert_eq!(a.iter().minmax(), MinMax(&1, &1));
    /// ```
    ///
    /// The elements can be floats but no particular result is guaranteed
    /// if an element is NaN.
    fn minmax(self) -> MinMaxResult<Self::Item>
        where Self: Sized, Self::Item: PartialOrd
    {
        minmax::minmax_impl(self, |_| (), |x, y, _, _| x < y)
    }

    /// Return the minimum and maximum element of an iterator, as determined by
    /// the specified function.
    ///
    /// The return value is a variant of `MinMaxResult` like for `minmax()`.
    ///
    /// For the minimum, the first minimal element is returned.  For the maximum,
    /// the last maximal element wins.  This matches the behavior of the standard
    /// `Iterator::min()` and `Iterator::max()` methods.
    ///
    /// The keys can be floats but no particular result is guaranteed
    /// if a key is NaN.
    fn minmax_by_key<K, F>(self, key: F) -> MinMaxResult<Self::Item>
        where Self: Sized, K: PartialOrd, F: FnMut(&Self::Item) -> K
    {
        minmax::minmax_impl(self, key, |_, _, xk, yk| xk < yk)
    }

    /// Return the minimum and maximum element of an iterator, as determined by
    /// the specified comparison function.
    ///
    /// The return value is a variant of `MinMaxResult` like for `minmax()`.
    ///
    /// For the minimum, the first minimal element is returned.  For the maximum,
    /// the last maximal element wins.  This matches the behavior of the standard
    /// `Iterator::min()` and `Iterator::max()` methods.
    fn minmax_by<F>(self, mut compare: F) -> MinMaxResult<Self::Item>
        where Self: Sized, F: FnMut(&Self::Item, &Self::Item) -> Ordering
    {
        minmax::minmax_impl(
            self,
            |_| (),
            |x, y, _, _| Ordering::Less == compare(x, y)
        )
    }

    /// If the iterator yields exactly one element, that element will be returned, otherwise
    /// an error will be returned containing an iterator that has the same output as the input
    /// iterator.
    ///
    /// This provides an additional layer of validation over just calling `Iterator::next()`.
    /// If your assumption that there should only be one element yielded is false this provides
    /// the opportunity to detect and handle that, preventing errors at a distance.
    ///
    /// # Examples
    /// ```
    /// use itertools::Itertools;
    ///
    /// assert_eq!((0..10).filter(|&x| x == 2).exactly_one().unwrap(), 2);
    /// assert!((0..10).filter(|&x| x > 1 && x < 4).exactly_one().unwrap_err().eq(2..4));
    /// assert!((0..10).filter(|&x| x > 1 && x < 5).exactly_one().unwrap_err().eq(2..5));
    /// assert!((0..10).filter(|&_| false).exactly_one().unwrap_err().eq(0..0));
    /// ```
    fn exactly_one(mut self) -> Result<Self::Item, ExactlyOneError<Self>>
    where
        Self: Sized,
    {
        match self.next() {
            Some(first) => {
                match self.next() {
                    Some(second) => {
                        Err(ExactlyOneError::new((Some(first), Some(second)), self))
                    }
                    None => {
                        Ok(first)
                    }
                }
            }
            None => Err(ExactlyOneError::new((None, None), self)),
        }
    }
}

impl<T: ?Sized> Itertools for T where T: Iterator { }

/// Return `true` if both iterables produce equal sequences
/// (elements pairwise equal and sequences of the same length),
/// `false` otherwise.
///
/// This is an `IntoIterator` enabled function that is similar to the standard
/// library method `Iterator::eq`.
///
/// ```
/// assert!(itertools::equal(vec![1, 2, 3], 1..4));
/// assert!(!itertools::equal(&[0, 0], &[0, 0, 0]));
/// ```
pub fn equal<I, J>(a: I, b: J) -> bool
    where I: IntoIterator,
          J: IntoIterator,
          I::Item: PartialEq<J::Item>
{
    let mut ia = a.into_iter();
    let mut ib = b.into_iter();
    loop {
        match ia.next() {
            Some(x) => match ib.next() {
                Some(y) => if x != y { return false; },
                None => return false,
            },
            None => return ib.next().is_none()
        }
    }
}

/// Assert that two iterables produce equal sequences, with the same
/// semantics as *equal(a, b)*.
///
/// **Panics** on assertion failure with a message that shows the
/// two iteration elements.
///
/// ```ignore
/// assert_equal("exceed".split('c'), "excess".split('c'));
/// // ^PANIC: panicked at 'Failed assertion Some("eed") == Some("ess") for iteration 1',
/// ```
pub fn assert_equal<I, J>(a: I, b: J)
    where I: IntoIterator,
          J: IntoIterator,
          I::Item: fmt::Debug + PartialEq<J::Item>,
          J::Item: fmt::Debug,
{
    let mut ia = a.into_iter();
    let mut ib = b.into_iter();
    let mut i = 0;
    loop {
        match (ia.next(), ib.next()) {
            (None, None) => return,
            (a, b) => {
                let equal = match (&a, &b) {
                    (&Some(ref a), &Some(ref b)) => a == b,
                    _ => false,
                };
                assert!(equal, "Failed assertion {a:?} == {b:?} for iteration {i}",
                        i=i, a=a, b=b);
                i += 1;
            }
        }
    }
}

/// Partition a sequence using predicate `pred` so that elements
/// that map to `true` are placed before elements which map to `false`.
///
/// The order within the partitions is arbitrary.
///
/// Return the index of the split point.
///
/// ```
/// use itertools::partition;
///
/// # // use repeated numbers to not promise any ordering
/// let mut data = [7, 1, 1, 7, 1, 1, 7];
/// let split_index = partition(&mut data, |elt| *elt >= 3);
///
/// assert_eq!(data, [7, 7, 7, 1, 1, 1, 1]);
/// assert_eq!(split_index, 3);
/// ```
pub fn partition<'a, A: 'a, I, F>(iter: I, mut pred: F) -> usize
    where I: IntoIterator<Item = &'a mut A>,
          I::IntoIter: DoubleEndedIterator,
          F: FnMut(&A) -> bool
{
    let mut split_index = 0;
    let mut iter = iter.into_iter();
    'main: while let Some(front) = iter.next() {
        if !pred(front) {
            loop {
                match iter.next_back() {
                    Some(back) => if pred(back) {
                        std::mem::swap(front, back);
                        break;
                    },
                    None => break 'main,
                }
            }
        }
        split_index += 1;
    }
    split_index
}

/// An enum used for controlling the execution of `.fold_while()`.
///
/// See [`.fold_while()`](trait.Itertools.html#method.fold_while) for more information.
#[derive(Copy, Clone, Debug, Eq, PartialEq)]
pub enum FoldWhile<T> {
    /// Continue folding with this value
    Continue(T),
    /// Fold is complete and will return this value
    Done(T),
}

impl<T> FoldWhile<T> {
    /// Return the value in the continue or done.
    pub fn into_inner(self) -> T {
        match self {
            FoldWhile::Continue(x) | FoldWhile::Done(x) => x,
        }
    }

    /// Return true if `self` is `Done`, false if it is `Continue`.
    pub fn is_done(&self) -> bool {
        match *self {
            FoldWhile::Continue(_) => false,
            FoldWhile::Done(_) => true,
        }
    }
}<|MERGE_RESOLUTION|>--- conflicted
+++ resolved
@@ -176,10 +176,7 @@
 mod intersperse;
 #[cfg(feature = "use_std")]
 mod kmerge_impl;
-<<<<<<< HEAD
-=======
 #[cfg(feature = "use_std")]
->>>>>>> 7cab90c5
 mod lazy_buffer;
 mod merge_join;
 mod minmax;
