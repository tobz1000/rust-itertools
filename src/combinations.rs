use std::fmt;

<<<<<<< HEAD
use lazy_buffer::LazyBuffer;

/// An iterator to iterate through all the `k`-length combinations in an iterator.
=======
use super::lazy_buffer::LazyBuffer;

/// An iterator to iterate through all the `n`-length combinations in an iterator.
>>>>>>> 7cab90c5
///
/// See [`.combinations()`](../trait.Itertools.html#method.combinations) for more information.
#[must_use = "iterator adaptors are lazy and do nothing unless consumed"]
pub struct Combinations<I: Iterator> {
    k: usize,
    indices: Vec<usize>,
    pool: LazyBuffer<I>,
    first: bool,
}

impl<I> fmt::Debug for Combinations<I>
    where I: Iterator + fmt::Debug,
          I::Item: fmt::Debug,
{
    debug_fmt_fields!(Combinations, k, indices, pool, first);
}

/// Create a new `Combinations` from a clonable iterator.
pub fn combinations<I>(iter: I, k: usize) -> Combinations<I>
    where I: Iterator
{
    let mut indices: Vec<usize> = Vec::with_capacity(k);
    for i in 0..k {
        indices.push(i);
    }
    let mut pool: LazyBuffer<I> = LazyBuffer::new(iter);

    for _ in 0..k {
        if !pool.get_next() {
            break;
        }
    }

    Combinations {
        k: k,
        indices: indices,
        pool: pool,
        first: true,
    }
}

impl<I> Iterator for Combinations<I>
    where I: Iterator,
          I::Item: Clone
{
    type Item = Vec<I::Item>;
    fn next(&mut self) -> Option<Self::Item> {
        let mut pool_len = self.pool.len();
        if self.pool.is_done() {
            if pool_len == 0 || self.k > pool_len {
                return None;
            }
        }

        if self.first {
            self.first = false;
        } else if self.k == 0 {
            return None;
        } else {
            // Scan from the end, looking for an index to increment
            let mut i: usize = self.k - 1;

            // Check if we need to consume more from the iterator
            if self.indices[i] == pool_len - 1 && !self.pool.is_done() {
                if self.pool.get_next() {
                    pool_len += 1;
                }
            }

            while self.indices[i] == i + pool_len - self.k {
                if i > 0 {
                    i -= 1;
                } else {
                    // Reached the last combination
                    return None;
                }
            }

            // Increment index, and reset the ones to its right
            self.indices[i] += 1;
            let mut j = i + 1;
            while j < self.k {
                self.indices[j] = self.indices[j - 1] + 1;
                j += 1;
            }
        }

        // Create result vector based on the indices
        let mut result = Vec::with_capacity(self.k);
        for i in self.indices.iter() {
            result.push(self.pool[*i].clone());
        }
        Some(result)
    }
}<|MERGE_RESOLUTION|>--- conflicted
+++ resolved
@@ -1,14 +1,8 @@
 use std::fmt;
 
-<<<<<<< HEAD
-use lazy_buffer::LazyBuffer;
+use super::lazy_buffer::LazyBuffer;
 
 /// An iterator to iterate through all the `k`-length combinations in an iterator.
-=======
-use super::lazy_buffer::LazyBuffer;
-
-/// An iterator to iterate through all the `n`-length combinations in an iterator.
->>>>>>> 7cab90c5
 ///
 /// See [`.combinations()`](../trait.Itertools.html#method.combinations) for more information.
 #[must_use = "iterator adaptors are lazy and do nothing unless consumed"]
